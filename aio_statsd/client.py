--- conflicted
+++ resolved
@@ -326,8 +326,18 @@
     ) -> NoReturn:
         protocol: "DogStatsdProtocol" = DogStatsdProtocol().distribution(key, value, tag_dict)
         self.send_dog_statsd(protocol, sample_rate)
-
-<<<<<<< HEAD
+        
+    def set(
+        self,
+        key: str,
+        value: Union[int, float],
+        sample_rate: Union[int, float, None] = None,
+        tag_dict: Optional[dict] = None,
+    ) -> NoReturn:
+        protocol: "DogStatsdProtocol" = DogStatsdProtocol().set(key, value, tag_dict)
+        self.send_dog_statsd(protocol, sample_rate)
+        
+
 class TelegrafStatsdClient(Client):
     def __init__(
         self,
@@ -412,19 +422,11 @@
         self.send_telegraf_statsd(protocol, sample_rate)
 
     def distribution(
-=======
-    def set(
->>>>>>> 5f240ca7
-        self,
-        key: str,
-        value: Union[int, float],
-        sample_rate: Union[int, float, None] = None,
-        tag_dict: Optional[dict] = None,
-    ) -> NoReturn:
-<<<<<<< HEAD
+        self,
+        key: str,
+        value: Union[int, float],
+        sample_rate: Union[int, float, None] = None,
+        tag_dict: Optional[dict] = None,
+    ) -> NoReturn:
         protocol: "TelegrafStatsdProtocol" = TelegrafStatsdProtocol().distribution(key, value, tag_dict)
-        self.send_telegraf_statsd(protocol, sample_rate)
-=======
-        protocol: "DogStatsdProtocol" = DogStatsdProtocol().set(key, value, tag_dict)
-        self.send_dog_statsd(protocol, sample_rate)
->>>>>>> 5f240ca7
+        self.send_telegraf_statsd(protocol, sample_rate)